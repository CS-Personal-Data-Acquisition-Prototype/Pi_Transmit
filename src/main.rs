use configparser::ini::Ini;
use rusqlite::{params, Connection};
use std::error::Error;
use std::io::{Error as IoError, ErrorKind, Write, Read};
use std::net::TcpStream;
use std::thread;
use std::time::Duration;
use serde::Serialize;
use serde_json;
use std::net::Shutdown;

#[derive(Serialize, Clone)]
struct SensorData {
    session_id: Option<i32>,
    timestamp: String,
    latitude: f64,
    longitude: f64,
    altitude: f64,
    accel_x: f64,
    accel_y: f64,
    accel_z: f64,
    gyro_x: f64,
    gyro_y: f64,
    gyro_z: f64,
    dac_1: f64,
    dac_2: f64,
    dac_3: f64,
    dac_4: f64,
}

#[derive(Serialize)]
#[allow(dead_code)]
struct BatchedSensorData {
    datapoints: Vec<DataPoint>,
}

#[derive(Serialize)]
#[allow(dead_code)]
struct DataPoint {
    id: String,
    datetime: String,
    data_blob: String,
}

fn main() -> Result<(), Box<dyn Error>> {
    // Load configuration
    let mut config = Ini::new();
    config.load("config.ini")?;
    let config_send_mode = config.get("transmission", "send_mode").unwrap_or("batch".to_string());

    
    let args: Vec<String> = std::env::args().collect();

    // Determine sending mode with command line override capability
    let send_mode = if args.len() > 1 {
        args[1].as_str()
    } else {
        &config_send_mode
    };

    println!("Data transmission mode: {}", send_mode);

    // Server configuration
    let server_ip = config.get("server", "ip").unwrap_or("127.0.0.1".to_string());
    let server_port = config.get("server", "port").unwrap_or("9000".to_string());
    let max_retries = config.getuint("server", "max_retries")?.unwrap_or(3) as u32;
    let retry_delay = config.getuint("server", "retry_delay")?.unwrap_or(2) as u64;
    
    // Transmission configuration
    let continuous = config.getbool("transmission", "continuous")?.unwrap_or(true);
    let transmit_interval = config.getfloat("transmission", "transmit_interval")?.unwrap_or(1.0);
    let batch_size = config.getuint("transmission", "batch_size")?.unwrap_or(100) as u32;
    
    // Database configuration
    let db_path = config.get("database", "path")
    .unwrap_or("./data_acquisition.db".to_string());
    
    // Server address for TCP connection
    let server_address = format!("{}:{}", server_ip, server_port);
    
    println!("Connecting to server at: {}", server_address);
    println!("Attempting to open database at: {}", &db_path);
    
    // Connect to existing database
    println!("Opening existing database at: {}", &db_path);
    let conn = match Connection::open(&db_path) {
        Ok(conn) => {
            println!("Database opened successfully");
            conn
        },
        Err(e) => {
            println!("Failed to open database: {}", e);
            return Err(Box::new(e));
        }
    };
    
    // Track the last processed row ID
    let mut last_id = get_last_processed_id(&conn)?;

    // Main transmission loop
    while continuous {
        // Check if new data added
        let current_max_id: i64 = conn.query_row(
            "SELECT IFNULL(MAX(rowid), 0) FROM sensor_data",
            params![],
            |row| row.get(0)
        )?;

        println!("Current max ID in database: {} rows. Last processed ID: {}", current_max_id, last_id);

        if current_max_id > last_id {
            println!("Database has {} new rows since last check", current_max_id - last_id);

            let latest_timestamp: String = conn.query_row(
                "SELECT timestamp FROM sensor_data ORDER BY rowid DESC LIMIT 1",
                params![],
                |row| row.get(0)
            ).unwrap_or_else(|_| "No data".to_string());

            println!("Latest record timestamp: {}", latest_timestamp);
        }

        // Get row count to process
        let row_count: i64 = conn.query_row(
            &format!("SELECT COUNT(*) FROM sensor_data WHERE rowid > {}", last_id),
            params![],
            |row| row.get(0)
        )?;
        println!("Found {} rows to process", row_count);
        
        // Only connect if data to process
        if row_count > 0 {
            let mut rows_count = 0; 
            
            // Get new data since last transmission
            let query = format!(
                "SELECT 
                    rowid, sessionID, timestamp, latitude, longitude, altitude, 
                    accel_x, accel_y, accel_z, 
                    gyro_x, gyro_y, gyro_z, 
                    dac_1, dac_2, dac_3, dac_4
                 FROM sensor_data 
                 WHERE rowid > {}
                 ORDER BY rowid
                 LIMIT {}",
                last_id, batch_size
            );
            
            let mut stmt = conn.prepare(&query)?;
            
            let rows = stmt.query_map(params![], |row| {
                let current_id = row.get::<_, i64>(0)?;
                
                // Create SensorData struct
                let sensor_data = SensorData {
                    session_id: row.get(1)?,
                    timestamp: row.get::<_, Option<String>>(2)?.unwrap_or_else(|| "None".to_string()),
                    latitude: row.get(3)?,
                    longitude: row.get(4)?,
                    altitude: row.get(5)?,
                    accel_x: row.get(6)?,
                    accel_y: row.get(7)?,
                    accel_z: row.get(8)?,
                    gyro_x: row.get(9)?,
                    gyro_y: row.get(10)?,
                    gyro_z: row.get(11)?,
                    dac_1: row.get(12)?,
                    dac_2: row.get(13)?,
                    dac_3: row.get(14)?,
                    dac_4: row.get(15)?,
                };
        
                Ok((current_id, sensor_data))
            })?;
            
            // Choose processing mode based on config
            if send_mode == "individual" {
                println!("Using individual processing mode");
                let mut _last_processed_id = last_id;
                // Process each item individually
                for row_result in rows {
                    match row_result {
                        Ok((row_id, sensor_data)) => {
                            match process_single_item(&server_address, &sensor_data, max_retries, retry_delay) {
                                Ok(_) => {
                                    // Success! Update the last_id and save it
                                    rows_count += 1;
                                    last_id = row_id; // Update when successful
                                    if let Err(e) = std::fs::write("last_processed_id.txt", last_id.to_string()) {
                                        println!("Warning: Failed to save last processed ID: {}", e);
                                    }
                                    _last_processed_id = row_id;
                                },
                                Err(e) => {
                                    // Connection failed, don't update last_id
                                    println!("ERROR: Single item processing failed: {}", e);
                                    break; // Break to avoid further errors
                                }
                            }
                        },
                        Err(e) => println!("Error processing row: {}", e),
                    }
                }
            } else {
                println!("Using batch processing mode");
                let mut current_batch: Vec<SensorData> = Vec::with_capacity(batch_size as usize);
                let mut last_processed_id = last_id;
                
                for row_result in rows {
                    match row_result {
                        Ok((row_id, sensor_data)) => {
                            // Add to the current batch
                            current_batch.push(sensor_data);
                            last_processed_id = row_id;
                            
                            // When batch is full, send it
                            if current_batch.len() >= batch_size as usize {
                                // Try to process the batch, only update last_id if successful
                                match process_batch(&server_address, &current_batch, max_retries, retry_delay) {
                                    Ok(_) => {
                                        // Success! Update the last_id and save it
                                        rows_count += current_batch.len();
                                        last_id = row_id; // Only update when successful
                                        if let Err(e) = std::fs::write("last_processed_id.txt", last_id.to_string()) {
                                            println!("Warning: Failed to save last processed ID: {}", e);
                                        }
                                        
                                        // Clear the batch after successful processing
                                        current_batch.clear();
                                    },
                                    Err(e) => {
                                        // Connection failed, don't update last_id
                                        println!("ERROR: Batch processing failed, will retry data: {}", e);
                                        
                                        // Implement backoff delay before retry
                                        println!("Waiting before retry...");
                                        thread::sleep(Duration::from_secs(retry_delay));
                                        
                                        // Break out of the loop to retry from the beginning
                                        break;
                                    }
                                }
                            }
                        },
                        Err(e) => println!("Error processing row: {}", e),
                    }
                }
                
                // Process any remaining rows in a final batch
                if !current_batch.is_empty() {
                    match process_batch(&server_address, &current_batch, max_retries, retry_delay) {
                        Ok(_) => {
                            // Success! Update the last_id
                            rows_count += current_batch.len();
                            last_id = last_processed_id;  // Update with highest processed ID
                            
                            println!("Successfully processed batch. New last_id: {}", last_id);
                            
                            // Save to file immediately after successful processing
                            if let Err(e) = std::fs::write("last_processed_id.txt", last_id.to_string()) {
                                println!("Warning: Failed to save last processed ID: {}", e);
                            }
                        },
                        Err(e) => {
                            // Connection failed, don't update last_id
                            println!("ERROR: Final batch processing failed, will retry data: {}", e);
                        }
                    }
                }
            }
            
            println!("Loop complete. Processed {} rows. New last_id: {}", rows_count, last_id);
        } else {
            // No data to process
            println!("No new data to process");
        }

        // Sleep for the specified interval before checking again
        thread::sleep(Duration::from_secs_f64(transmit_interval));
    }
    
    Ok(())
}


#[allow(dead_code)]
fn connect_with_retry(address: &str, max_retries: u32, retry_delay: u64) -> Result<TcpStream, Box<dyn Error>> {
    let mut attempts = 0;
    
    loop {
        match TcpStream::connect(address) {
            Ok(stream) => {
                println!("Connected to server at {}", address);
                return Ok(stream);
            },
            Err(e) => {
                attempts += 1;
                if attempts >= max_retries {
                    return Err(Box::new(e));
                }
                println!("Connection attempt {} failed: {}. Retrying in {} seconds...", 
                         attempts, e, retry_delay);
                thread::sleep(Duration::from_secs(retry_delay));
            }
        }
    }
}


fn process_batch(server_address: &str, batch: &Vec<SensorData>, max_retries: u32, retry_delay: u64) -> Result<(), Box<dyn Error>> {
<<<<<<< HEAD
    // let mut attempts = 0;
    
    // Convert SensorData to the format the server expects, ensuring data_blob is a STRING
let datapoints: Vec<serde_json::Value> = batch.iter().map(|sensor_data| {
    // First create the inner data blob as a regular JSON VALUE (not a string)
    let inner_data = serde_json::json!({
        "lat": sensor_data.latitude,
        "lon": sensor_data.longitude,
        "alt": sensor_data.altitude,
        "accel_x": sensor_data.accel_x,
        "accel_y": sensor_data.accel_y,
        "accel_z": sensor_data.accel_z,
        "gyro_x": sensor_data.gyro_x,
        "gyro_y": sensor_data.gyro_y,
        "gyro_z": sensor_data.gyro_z,
        "dac_1": sensor_data.dac_1,
        "dac_2": sensor_data.dac_2,
        "dac_3": sensor_data.dac_3,
        "dac_4": sensor_data.dac_4
    });
    
    // Then create the datapoint - NOTE: id is always 1, matching SESSION_SENSOR_ID
    serde_json::json!({
        "id": 1,  // Hard-coded to match SERVER_SENSOR_ID
        "datetime": sensor_data.timestamp.clone(),
        // Use to_string on the inner data
        "data_blob": inner_data.to_string()  
    })
}).collect();
    
    // Create the JSON manually with proper structure
    let manual_json = serde_json::json!({
        "datapoints": datapoints
    });
    
    // Print the exact JSON that will be sent
    let final_json = serde_json::to_string(&manual_json)?;
    println!("Final JSON beginning: {}", &final_json[0..std::cmp::min(final_json.len(), 100)]);
=======
    // Build datapoints to match expected format
    let mut datapoints_json_array = Vec::with_capacity(batch.len());
    
    for sensor_data in batch {
        // Get the session ID as a string
        let id_str = match sensor_data.session_id {
            Some(id) => id.to_string(),
            None => "1".to_string()
        };
        
        // Create a datapoint object with data_blob as a direct JSON object
        let datapoint = serde_json::json!({
            "id": 1i64,
            "datetime": sensor_data.timestamp,
            "data_blob": {  // Direct JSON object, not a string
                "accel_x": sensor_data.accel_x,
                "accel_y": sensor_data.accel_y,
                "accel_z": sensor_data.accel_z,
                "lat": sensor_data.latitude,
                "lon": sensor_data.longitude, 
                "alt": sensor_data.altitude,
                "gyro_x": sensor_data.gyro_x,
                "gyro_y": sensor_data.gyro_y,
                "gyro_z": sensor_data.gyro_z,
                "dac_1": sensor_data.dac_1,
                "dac_2": sensor_data.dac_2,
                "dac_3": sensor_data.dac_3,
                "dac_4": sensor_data.dac_4, 
                "string": sensor_data.session_id.map_or(1i64, |id| id as i64)  
            }
        });
        
        datapoints_json_array.push(datapoint);
    }
    
    // Create the final JSON structure
    let batch_payload = serde_json::json!({
        "datapoints": datapoints_json_array
    });
    
    // Serialize to final JSON string
    let final_json = serde_json::to_string(&batch_payload)?;
    println!("Final JSON beginning: {}", &final_json[0..std::cmp::min(final_json.len(),100)]);
>>>>>>> 57bde5ab
    

    // When sending the JSON:
    let mut attempts = 0;

    // Use this JSON directly instead of serializing batched_data
    let json = final_json;
   
    while attempts < max_retries {
        match TcpStream::connect(server_address) {
            Ok(mut stream) => {
                // Connection succeeded, now try to send data
                println!("Connected to server at {} for batch processing (attempt {}/{})", 
                         server_address, attempts + 1, max_retries);
                
                // Convert to JSON
                // let json = serde_json::to_string(&batched_data)?;
                let endpoint = "/sessions-sensors-data/batch";
                
                // Try to send data
                println!("Sending batch of {} records ({} bytes)", batch.len(), json.len());
                
                // Catch and handle any errors during send
                let send_result = (|| -> Result<(), Box<dyn Error>> {
                    stream.write_all(format!(
                        "POST {} HTTP/1.1\r\nHost: localhost\r\nConnection: close\r\nContent-Type: application/json\r\nContent-Length: {}\r\n\r\n{}", 
                        endpoint, json.len(), json
                    ).as_bytes())?;
                    
                    stream.flush()?;
                    stream.shutdown(Shutdown::Write)?;
                    
                    // Read response with timeout to confirm receipt
                    stream.set_read_timeout(Some(Duration::from_secs(5)))?;
                    let mut buffer = [0; 1024];
                    
                    match stream.read(&mut buffer) {
                        Ok(n) if n > 0 => {
                            let response = String::from_utf8_lossy(&buffer[0..n]);
                            println!("Response: {} bytes - {}", n, response);
                            
                            // Check if the response contains a 400 Bad Request error
                            if response.contains("400 Bad Request") {
                                println!("ERROR: Server rejected the request format: {}", 
                                        response.lines().last().unwrap_or("Unknown error"));
                                
                                // Check if it's treating the batch as processed despite the error
                                if response.contains("Invalid request body") {
<<<<<<< HEAD
                                    println!("WARNING: The server rejected our data format. Updating batch as processed anyway.");
                                    // You might want to consider returning Err() instead if you want to fail
                                    return Ok(());
=======
                                    println!("ERROR: The server rejected our data format.");
                                    return Err(Box::new(IoError::new(
                                        ErrorKind::InvalidData,
                                        format!("Bad request: {}", response.lines().last().unwrap_or("Unknown error"))
                                    )));
>>>>>>> 57bde5ab
                                }
                                
                                return Err(Box::new(IoError::new(
                                    ErrorKind::InvalidData,
                                    format!("Server returned 400 Bad Request. Check data format")
                                )));
}
                            
                            // Check if the response contains a 404 Not Found error
                            if response.contains("404 Not Found") {
                                println!("ERROR: Endpoint not found on server. Using wrong URL?");
                                return Err(Box::new(IoError::new(
                                    ErrorKind::NotFound,
                                    format!("Server returned 404 Not Found. Endpoint '{}' doesn't exist", endpoint)
                                )));
                            }
                            
                            // Success!
                            return Ok(());
                        },
                        Ok(_) => {
                            println!("Server closed connection without sending data");

                            return Ok(());
                        },
                        Err(e) => {
                            if e.kind() == ErrorKind::WouldBlock || e.kind() == ErrorKind::TimedOut {
                                println!("No response within timeout period");

                                return Ok(());
                            } else {
                                println!("Error reading response: {}", e);
                                return Err(Box::new(e));
                            }
                        }
                    }
                })();
                
                // Close the connection completely regardless of success/failure
                let _ = stream.shutdown(Shutdown::Both);
                
                // If send was successful, return success
                if send_result.is_ok() {
                    println!("Batch successfully processed");
                    return Ok(());
                }
                
                // Otherwise, increment attempts and try again
                println!("Send failed: {:?}", send_result);
                attempts += 1;
            },
            Err(e) => {
                // Connection failed
                attempts += 1;
                println!("Connection failed (attempt {}/{}): {}", 
                         attempts, max_retries, e);
                
                if attempts >= max_retries {
                    return Err(Box::new(e));
                }
                
                // Wait before retry
                println!("Retrying in {} seconds...", retry_delay);
                thread::sleep(Duration::from_secs(retry_delay));
            }
        }
    }
    
    Err(Box::new(IoError::new(
        ErrorKind::ConnectionAborted,
        format!("Failed to send batch after {} attempts", max_retries)
    )))
}


/// Process a single sensor data item
fn process_single_item(server_address: &str, sensor_data: &SensorData, max_retries: u32, retry_delay: u64) -> Result<(), Box<dyn Error>> {
    let mut attempts = 0;
    
<<<<<<< HEAD
    // Create the JSON for a single item - using DIFFERENT format for single items
    let datapoint = serde_json::json!({
        "session_sensorID": sensor_data.session_id.map_or("0".to_string(), |id| id.to_string()),
        "datetime": sensor_data.timestamp.clone(),
        "data_blob": {  // Direct JSON object, not a string
            "lat": sensor_data.latitude,
            "lon": sensor_data.longitude,
            "alt": sensor_data.altitude,
            "accel_x": sensor_data.accel_x,
            "accel_y": sensor_data.accel_y,
            "accel_z": sensor_data.accel_z,
=======
    // Create the JSON for a single item - using SAME format as batch
    let datapoint = serde_json::json!({
        "id": 1i64,
        "datetime": sensor_data.timestamp,
        "data_blob": {  // Direct JSON object, not a string
            "accel_x": sensor_data.accel_x,
            "accel_y": sensor_data.accel_y,
            "accel_z": sensor_data.accel_z,
            "lat": sensor_data.latitude,
            "lon": sensor_data.longitude, 
            "alt": sensor_data.altitude,
>>>>>>> 57bde5ab
            "gyro_x": sensor_data.gyro_x,
            "gyro_y": sensor_data.gyro_y,
            "gyro_z": sensor_data.gyro_z,
            "dac_1": sensor_data.dac_1,
            "dac_2": sensor_data.dac_2,
            "dac_3": sensor_data.dac_3,
<<<<<<< HEAD
            "dac_4": sensor_data.dac_4
=======
            "dac_4": sensor_data.dac_4, 
            "string": sensor_data.session_id.map_or(1i64, |id| id as i64)  
>>>>>>> 57bde5ab
        }
    });
    
    // Debug the structure
    println!("Individual data JSON structure: {}", serde_json::to_string_pretty(&datapoint)?);
    
<<<<<<< HEAD
    // Single endpoint is different from batch endpoint 
=======
    // Single endpoint
>>>>>>> 57bde5ab
    let single_endpoint = "/sessions-sensors-data";
    let json = serde_json::to_string(&datapoint)?;
    
    // Perform connection and send logic
    while attempts < max_retries {
        match TcpStream::connect(server_address) {
            Ok(mut stream) => {
                println!("Connected to server at {} for single item processing", server_address);
                
                // Send with proper HTTP headers including Connection: close
                let http_request = format!(
                    "POST {} HTTP/1.1\r\nHost: localhost\r\nConnection: close\r\nContent-Type: application/json\r\nContent-Length: {}\r\n\r\n{}", 
                    single_endpoint, json.len(), json
                );
                
                println!("Sending single record ({} bytes)", json.len());
                stream.write_all(http_request.as_bytes())?;
                stream.flush()?;
                stream.shutdown(Shutdown::Write)?;
                
                // Read response with timeout
                stream.set_read_timeout(Some(Duration::from_secs(5)))?;
                let mut buffer = [0; 1024];
                
                match stream.read(&mut buffer) {
                    Ok(n) if n > 0 => {
                        let response = String::from_utf8_lossy(&buffer[0..n]);
                        println!("Response: {} bytes - {}", n, response);
                        
                        // Add error handling similar to batch process
                        if response.contains("400 Bad Request") || response.contains("404 Not Found") {
                            println!("ERROR: Server rejected single item: {}", 
                                    response.lines().last().unwrap_or("Unknown error"));
                            attempts += 1;
                            continue;
                        }
                        
                        // Success!
                        return Ok(());
                    },
                    Ok(_) => {
                        // No data, but connection was closed normally
                        return Ok(());
                    },
                    Err(e) => {
                        if e.kind() == ErrorKind::WouldBlock || e.kind() == ErrorKind::TimedOut {
                            // Timeout, but data was sent
                            return Ok(());
                        } else {
                            println!("Error reading response: {}", e);
                            attempts += 1;
                            continue;
                        }
                    }
                }
            },
            Err(e) => {
                attempts += 1;
                println!("Connection failed (attempt {}/{}): {}", 
                         attempts, max_retries, e);
                
                if attempts >= max_retries {
                    return Err(Box::new(e));
                }
                
                thread::sleep(Duration::from_secs(retry_delay));
            }
        }
    }
    
    Err(Box::new(IoError::new(
        ErrorKind::ConnectionAborted,
        format!("Failed to send single item after {} attempts", max_retries)
    )))
}


fn get_last_processed_id(conn: &Connection) -> Result<i64, Box<dyn Error>> {
    // Check if stored last ID from previous runs
    let stored_id = std::fs::read_to_string("last_processed_id.txt").ok();
    
    if let Some(id_str) = stored_id {
        if let Ok(id) = id_str.trim().parse::<i64>() {
            return Ok(id);
        }
    }
    
<<<<<<< HEAD
    // If no stored ID, get current max ID to only process new data
    let result: i64 = conn.query_row(
        "SELECT IFNULL(MAX(rowid), 0) FROM sensor_data",
=======
    // If no stored ID, get the SECOND row's ID (or 0 if less than 2 rows exist)
    let second_row_id: i64 = conn.query_row(
        "SELECT IFNULL((SELECT rowid FROM sensor_data ORDER BY rowid LIMIT 1 OFFSET 1), 0)",
>>>>>>> 57bde5ab
        params![],
        |row| row.get(0),
    )?;
    
    Ok(second_row_id)
}<|MERGE_RESOLUTION|>--- conflicted
+++ resolved
@@ -308,46 +308,6 @@
 
 
 fn process_batch(server_address: &str, batch: &Vec<SensorData>, max_retries: u32, retry_delay: u64) -> Result<(), Box<dyn Error>> {
-<<<<<<< HEAD
-    // let mut attempts = 0;
-    
-    // Convert SensorData to the format the server expects, ensuring data_blob is a STRING
-let datapoints: Vec<serde_json::Value> = batch.iter().map(|sensor_data| {
-    // First create the inner data blob as a regular JSON VALUE (not a string)
-    let inner_data = serde_json::json!({
-        "lat": sensor_data.latitude,
-        "lon": sensor_data.longitude,
-        "alt": sensor_data.altitude,
-        "accel_x": sensor_data.accel_x,
-        "accel_y": sensor_data.accel_y,
-        "accel_z": sensor_data.accel_z,
-        "gyro_x": sensor_data.gyro_x,
-        "gyro_y": sensor_data.gyro_y,
-        "gyro_z": sensor_data.gyro_z,
-        "dac_1": sensor_data.dac_1,
-        "dac_2": sensor_data.dac_2,
-        "dac_3": sensor_data.dac_3,
-        "dac_4": sensor_data.dac_4
-    });
-    
-    // Then create the datapoint - NOTE: id is always 1, matching SESSION_SENSOR_ID
-    serde_json::json!({
-        "id": 1,  // Hard-coded to match SERVER_SENSOR_ID
-        "datetime": sensor_data.timestamp.clone(),
-        // Use to_string on the inner data
-        "data_blob": inner_data.to_string()  
-    })
-}).collect();
-    
-    // Create the JSON manually with proper structure
-    let manual_json = serde_json::json!({
-        "datapoints": datapoints
-    });
-    
-    // Print the exact JSON that will be sent
-    let final_json = serde_json::to_string(&manual_json)?;
-    println!("Final JSON beginning: {}", &final_json[0..std::cmp::min(final_json.len(), 100)]);
-=======
     // Build datapoints to match expected format
     let mut datapoints_json_array = Vec::with_capacity(batch.len());
     
@@ -391,7 +351,6 @@
     // Serialize to final JSON string
     let final_json = serde_json::to_string(&batch_payload)?;
     println!("Final JSON beginning: {}", &final_json[0..std::cmp::min(final_json.len(),100)]);
->>>>>>> 57bde5ab
     
 
     // When sending the JSON:
@@ -440,17 +399,11 @@
                                 
                                 // Check if it's treating the batch as processed despite the error
                                 if response.contains("Invalid request body") {
-<<<<<<< HEAD
-                                    println!("WARNING: The server rejected our data format. Updating batch as processed anyway.");
-                                    // You might want to consider returning Err() instead if you want to fail
-                                    return Ok(());
-=======
                                     println!("ERROR: The server rejected our data format.");
                                     return Err(Box::new(IoError::new(
                                         ErrorKind::InvalidData,
                                         format!("Bad request: {}", response.lines().last().unwrap_or("Unknown error"))
                                     )));
->>>>>>> 57bde5ab
                                 }
                                 
                                 return Err(Box::new(IoError::new(
@@ -530,19 +483,6 @@
 fn process_single_item(server_address: &str, sensor_data: &SensorData, max_retries: u32, retry_delay: u64) -> Result<(), Box<dyn Error>> {
     let mut attempts = 0;
     
-<<<<<<< HEAD
-    // Create the JSON for a single item - using DIFFERENT format for single items
-    let datapoint = serde_json::json!({
-        "session_sensorID": sensor_data.session_id.map_or("0".to_string(), |id| id.to_string()),
-        "datetime": sensor_data.timestamp.clone(),
-        "data_blob": {  // Direct JSON object, not a string
-            "lat": sensor_data.latitude,
-            "lon": sensor_data.longitude,
-            "alt": sensor_data.altitude,
-            "accel_x": sensor_data.accel_x,
-            "accel_y": sensor_data.accel_y,
-            "accel_z": sensor_data.accel_z,
-=======
     // Create the JSON for a single item - using SAME format as batch
     let datapoint = serde_json::json!({
         "id": 1i64,
@@ -554,30 +494,21 @@
             "lat": sensor_data.latitude,
             "lon": sensor_data.longitude, 
             "alt": sensor_data.altitude,
->>>>>>> 57bde5ab
             "gyro_x": sensor_data.gyro_x,
             "gyro_y": sensor_data.gyro_y,
             "gyro_z": sensor_data.gyro_z,
             "dac_1": sensor_data.dac_1,
             "dac_2": sensor_data.dac_2,
             "dac_3": sensor_data.dac_3,
-<<<<<<< HEAD
-            "dac_4": sensor_data.dac_4
-=======
             "dac_4": sensor_data.dac_4, 
             "string": sensor_data.session_id.map_or(1i64, |id| id as i64)  
->>>>>>> 57bde5ab
         }
     });
     
     // Debug the structure
     println!("Individual data JSON structure: {}", serde_json::to_string_pretty(&datapoint)?);
     
-<<<<<<< HEAD
-    // Single endpoint is different from batch endpoint 
-=======
     // Single endpoint
->>>>>>> 57bde5ab
     let single_endpoint = "/sessions-sensors-data";
     let json = serde_json::to_string(&datapoint)?;
     
@@ -665,15 +596,9 @@
         }
     }
     
-<<<<<<< HEAD
-    // If no stored ID, get current max ID to only process new data
-    let result: i64 = conn.query_row(
-        "SELECT IFNULL(MAX(rowid), 0) FROM sensor_data",
-=======
     // If no stored ID, get the SECOND row's ID (or 0 if less than 2 rows exist)
     let second_row_id: i64 = conn.query_row(
         "SELECT IFNULL((SELECT rowid FROM sensor_data ORDER BY rowid LIMIT 1 OFFSET 1), 0)",
->>>>>>> 57bde5ab
         params![],
         |row| row.get(0),
     )?;
